"""Useful decorators."""


from functools import wraps

from django.conf import settings
from django.views.decorators.csrf import csrf_exempt
from django.views.decorators.http import require_POST
from django.http import HttpResponse, HttpResponseForbidden

from twilio.twiml import Verb
from twilio.util import RequestValidator
<<<<<<< HEAD

def twilio_view(f):
	"""This decorator provides several helpful shortcuts for writing twilio
	views.

		- It ensures that only requests from twilio are passed through. This
		  helps protect you from forged requests.

		- It ensures  your view is exempt from CSRF checks via Django's
		  @csrf_exempt decorator. This is necessary for any view that accepts
		  POST requests from outside the local domain (eg: twilio's servers).

		- It allows your view to (optionally) return TwiML to pass back to
		  twilio's servers instead of building a HttpResponse object manually.

		  .. note::
			At this time this ONLY supports XML TwiML since the twilio
			library only supports XML rendering at the moment. In future
			releases this may be changed to support JSON (and other formats) as
			well.

	Usage::

		from twilio import Response, Sms

		@twilio_view
		def my_view(request):
			r = Response()
			r.append(Sms('Thanks for the SMS message!'))
			return r
	"""
	@csrf_exempt
	@require_POST
	@wraps(f)
	def decorator(request, *args, **kwargs):
		# Here we'll use the twilio library's request validation code to ensure
		# that the current request actually came from twilio, and isn't a
		# forgery. If it is a forgery, then we'll return a HTTP 403 error
		# (forbidden).
		try:
			url = request.build_absolute_uri()
			signature = request.META['HTTP_X_TWILIO_SIGNATURE']
		except (AttributeError, KeyError):
			return HttpResponseForbidden()

		validator = RequestValidator(settings.TWILIO_AUTH_TOKEN)
		if not validator.validate(url, request.POST, signature):
			return HttpResponseForbidden()

		# Run the wrapped view, and capture the data returned.
		response = f(request, *args, **kwargs)

		# If the view returns a string, we'll assume it is XML TwilML data and
		# pass it back with the appropriate mimetype. We won't check the XML
		# data because that would be too time consuming for every request.
		# Instead, we'll let the errors pass through to be dealt with by the
		# developer.
		if isinstance(response, Verb):
			return HttpResponse(response, mimetype='text/xml')
		else:
			return response
	return decorator
=======

from django_twilio import settings as django_twilio_settings
from django_twilio.utils import get_blacklisted_response


def twilio_view(f):
    """This decorator provides several helpful shortcuts for writing Twilio
    views.

        - It ensures that only requests from Twilio are passed through. This
          helps protect you from forged requests.

        - It ensures your view is exempt from CSRF checks via Django's
          @csrf_exempt decorator. This is necessary for any view that accepts
          POST requests from outside the local domain (eg: Twilio's servers).

        - It enforces the blacklist. If you've got any ``Caller``s who are
          blacklisted, any requests from them will be rejected.

        - It allows your view to (optionally) return TwiML to pass back to
          Twilio's servers instead of building a ``HttpResponse`` object
          manually.

        - It allows your view to (optionally) return any ``twilio.Verb`` object
          instead of building a ``HttpResponse`` object manually.

          .. note::
            The forgery protection checks ONLY happen if ``settings.DEBUG =
            False`` (aka, your site is in production).

    Usage::

        from twilio.twiml import Response

        @twilio_view
        def my_view(request):
            r = Response()
            r.sms('Thanks for the SMS message!')
            return r
    """
    @csrf_exempt
    @wraps(f)
    def decorator(request, *args, **kwargs):

        # Only handle Twilio forgery protection stuff if we're running in
        # production. This way, developers can test their Twilio view code
        # without getting errors.
        if not settings.DEBUG:

            # Attempt to gather all required information to allow us to check the
            # incoming HTTP request for forgery. If any of this information is not
            # available, then we'll throw a HTTP 403 error (forbidden).
            #
            # The required fields to check for forged requests are:
            #
            #   1. ``TWILIO_ACCOUNT_SID`` (set in the site's settings module).
            #   2. ``TWILIO_AUTH_TOKEN`` (set in the site's settings module).
            #   3. The full URI of the request, eg: 'http://mysite.com/test/view/'.
            #      This may not necessarily be available if this view is being
            #      called via a unit testing library, or in certain localized
            #      environments.
            #   4. A special HTTP header, ``HTTP_X_TWILIO_SIGNATURE`` which
            #      contains a hash that we'll use to check for forged requests.
            # Ensure the request method is POST
            response = require_POST(f)(request, *args, **kwargs)
            if isinstance(response, HttpResponse):
                return response

            # Validate the request
            try:
                validator = RequestValidator(django_twilio_settings.TWILIO_AUTH_TOKEN)
                url = request.build_absolute_uri()
                signature = request.META['HTTP_X_TWILIO_SIGNATURE']
            except (AttributeError, KeyError):
                return HttpResponseForbidden()

            # Now that we have all the required information to perform forgery
            # checks, we'll actually do the forgery check.
            if not validator.validate(url, request.POST, signature):
                return HttpResponseForbidden()

        # If the user requesting service is blacklisted, reject their
        # request.
        blacklisted_resp = get_blacklisted_response(request)
        if blacklisted_resp:
            return blacklisted_resp

        # Run the wrapped view, and capture the data returned.
        response = f(request, *args, **kwargs)

        # If the view returns a string (or a ``twilio.Verb`` object), we'll
        # assume it is XML TwilML data and pass it back with the appropriate
        # mimetype. We won't check the XML data because that would be too time
        # consuming for every request. Instead, we'll let the errors pass
        # through to be dealt with by the developer.
        if isinstance(response, str):
            return HttpResponse(response, mimetype='application/xml')
        elif isinstance(response, Verb):
            return HttpResponse(str(response), mimetype='application/xml')
        else:
            return response
    return decorator
>>>>>>> 9f1b3482
<|MERGE_RESOLUTION|>--- conflicted
+++ resolved
@@ -10,70 +10,6 @@
 
 from twilio.twiml import Verb
 from twilio.util import RequestValidator
-<<<<<<< HEAD
-
-def twilio_view(f):
-	"""This decorator provides several helpful shortcuts for writing twilio
-	views.
-
-		- It ensures that only requests from twilio are passed through. This
-		  helps protect you from forged requests.
-
-		- It ensures  your view is exempt from CSRF checks via Django's
-		  @csrf_exempt decorator. This is necessary for any view that accepts
-		  POST requests from outside the local domain (eg: twilio's servers).
-
-		- It allows your view to (optionally) return TwiML to pass back to
-		  twilio's servers instead of building a HttpResponse object manually.
-
-		  .. note::
-			At this time this ONLY supports XML TwiML since the twilio
-			library only supports XML rendering at the moment. In future
-			releases this may be changed to support JSON (and other formats) as
-			well.
-
-	Usage::
-
-		from twilio import Response, Sms
-
-		@twilio_view
-		def my_view(request):
-			r = Response()
-			r.append(Sms('Thanks for the SMS message!'))
-			return r
-	"""
-	@csrf_exempt
-	@require_POST
-	@wraps(f)
-	def decorator(request, *args, **kwargs):
-		# Here we'll use the twilio library's request validation code to ensure
-		# that the current request actually came from twilio, and isn't a
-		# forgery. If it is a forgery, then we'll return a HTTP 403 error
-		# (forbidden).
-		try:
-			url = request.build_absolute_uri()
-			signature = request.META['HTTP_X_TWILIO_SIGNATURE']
-		except (AttributeError, KeyError):
-			return HttpResponseForbidden()
-
-		validator = RequestValidator(settings.TWILIO_AUTH_TOKEN)
-		if not validator.validate(url, request.POST, signature):
-			return HttpResponseForbidden()
-
-		# Run the wrapped view, and capture the data returned.
-		response = f(request, *args, **kwargs)
-
-		# If the view returns a string, we'll assume it is XML TwilML data and
-		# pass it back with the appropriate mimetype. We won't check the XML
-		# data because that would be too time consuming for every request.
-		# Instead, we'll let the errors pass through to be dealt with by the
-		# developer.
-		if isinstance(response, Verb):
-			return HttpResponse(response, mimetype='text/xml')
-		else:
-			return response
-	return decorator
-=======
 
 from django_twilio import settings as django_twilio_settings
 from django_twilio.utils import get_blacklisted_response
@@ -175,5 +111,4 @@
             return HttpResponse(str(response), mimetype='application/xml')
         else:
             return response
-    return decorator
->>>>>>> 9f1b3482
+    return decorator